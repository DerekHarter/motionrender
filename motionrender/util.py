"""Utility functions

Utility function for the load data module
"""
import pandas as pd
import re

def load_data(time_series_file, joint_graph_file):
    """Load time series and joint graph data files.

    We expect both files to be properly formated for their
    respective load/parse functions.

    We expect the files to have related information in this file, which
    should match across the two files.

    Parameters
    ----------
    time_series_file - The name of the file of joint position time series data to load and
       parse.
    joint_graph_file - The name of the file that holds the joint graph data.

    Returns
    -------
    time_df - For the moment we use pandas and return a pandas data frame of the loaded
        time series.
    joint_graph - A data structure used in rendering that defines the connected joint
        graph.
<<<<<<< HEAD
=======
    N - The number of joints read in from the file.  In the example given in the description,
        there are N=4 joints (head, neck, leftShoulder, rightShoulder)
>>>>>>> fcfa2bf9
    joint_names - A list of the names, in the example these are 
        [head, neck, leftShoulder, rightShoulder]

    """
<<<<<<< HEAD
    time_df, joint_names_time = load_time_series(time_series_file)
    joint_graph, joint_names_graph = load_joint_graph(joint_graph_file)

    if len(joint_names_time) != len(joint_names_graph):
=======
    time_df, N_time, joint_names_time = load_time_series(time_series_file)
    joint_graph, N_graph, joint_names_graph = load_joint_graph(joint_graph_file)

    if N_time != N_graph:
>>>>>>> fcfa2bf9
        raise Exception("ERROR: motionrender: load_time_data: mismatching time series and joint graph data, number of joints are mismatched")

    if joint_names_time != joint_names_graph:
        raise Exception("ERROR: motionrender: load_time_data: mismatching time series and joint graph data, names specified for joints do not match")

<<<<<<< HEAD
    return time_df, joint_graph, joint_names_time
=======
    return time_df, joint_graph, N_time, joint_names_time
>>>>>>> fcfa2bf9


def load_time_series(time_series_file):
    """Load a time series data file.  We expect the time series file to be
    a regular comma separated values file.  It should have a header line with
    symbolic names for the joints, and be of this format

    timeStamp, headX, headY, headZ, neckX, neckY, neckZ, leftShoulderX, leftShouldY, leftShoulderZ, rightShoulderX, rightShoulderY, rightShoulderZ
    1, 1, 1, 1, 2, 2, 2, 3, 3, 3, 4, 4, 4
    ...  time 2 thorugh N positions

    We expect the first feature to be a time stampe (can be for example utc in milliseconds).
    There should be 3 * N columns, where N are the number of joints that were captured and
    tracked by the motion tracking system that generates the data.  Each tracked point should
    have 3 values, and X,Y,Z position of the joint at the given time stamp.

    Parameters
    ----------
    time_series_file - The name of the file of joint position time series data to load and
       parse.

    Returns
    -------
    time_df - For the moment we use pandas and return a pandas data frame of the loaded
        time series.
<<<<<<< HEAD
=======
    N - The number of joints read in from the file.  In the example given in the description,
        there are N=4 joints (head, neck, leftShoulder, rightShoulder)
>>>>>>> fcfa2bf9
    joint_names - A list of the names, in the example these are 
        [head, neck, leftShoulder, rightShoulder]
    """
    # do initial load of the data
    time_df = pd.read_csv(time_series_file)
<<<<<<< HEAD
    time_df.columns = time_df.columns.str.strip()
    
=======

>>>>>>> fcfa2bf9
    # determine N the number of joints and check that data has expected format
    N_3d = len(time_df.columns) - 1
    if N_3d % 3 != 0:
        raise Exception("ERROR: motionrender: load_time_series: expected 3D points in columns, but got unexpected number of columns of data")
    N = N_3d // 3

    # determine the joint names list, check that all joint names have expected names
    joint_names = []
    for n in range(N):
        # extract the X,Y,Z joint names for each joint n,
        # chop off last character expected to indicate X,Y,Z position of joint
        joint_x = time_df.columns[n * 3 + 1][:-1].strip()
        joint_y = time_df.columns[n * 3 + 2][:-1].strip()
        joint_z = time_df.columns[n * 3 + 3][:-1].strip()

        if joint_x != joint_y or joint_y != joint_z:
            raise Exception("ERROR: motionrender: load_time_series: joint symbolic names are malformed: (%s, %s, %s", (joint_x, joint_y, joint_z))
        
        # append joint name to end of list
        joint_names.append(joint_x)
    
<<<<<<< HEAD
    return time_df, joint_names
=======
    return time_df, N, joint_names
>>>>>>> fcfa2bf9


def load_joint_graph(joint_graph_file):
    """Load a joint graph data file.  We expect each joint graph file to be defined
    in the following format:

    head neck
    neck leftShoulder
    neck rightShoulder

    Each line represents a connection between given joints in the graph.
    The connection graph is what is rendered at each time series point,
    the sequence of which forms an animation/visualization of the joint 
    positions moving over time.

    Parameters
    ----------
    joint_graph_file - The name of the file that holds the joint graph data.

    Returns
    -------
    joint_graph - A data structure used in rendering that defines the connected joint
        graph.
<<<<<<< HEAD
=======
    N - The number of joints N defined in the joint graph
>>>>>>> fcfa2bf9
    joint_names - The list of joint names in the graph
    """
    joint_dict = {}
    joint_graph = []
    joint_names = []
    N = 0

    # each line has a pait of joints describing an edge in the joint graph
    # between nodes.  Parse each line and build the joint graph and list
    # of names
    pattern = r"^(\w+)\s+(\w+)$"
    for line in open(joint_graph_file).readlines():
        match = re.search(pattern, line)

        # parse the graph edge on this line
        if not match:
            raise Exception("Error: motionrender: load_joint_graph: malformed graph edge line in the joint graph <%s>" % line)

        joint1 = match.group(1)
        joint2 = match.group(2)
        
        # determine the joint identifier and insert into joint names if a new name
        if not joint1 in joint_dict:
            joint_dict[joint1] = N
            N = N + 1
            joint_names.append(joint1)
        joint1_id = joint_dict[joint1]
        
        if not joint2 in joint_dict:
            joint_dict[joint2] = N
            N = N + 1
            joint_names.append(joint2)
        joint2_id = joint_dict[joint2]
        
        # insert the edge into the joint graph structure
        joint_graph.append( (joint1_id, joint2_id) )

<<<<<<< HEAD
    return joint_graph, joint_names
=======
    return joint_graph, N, joint_names
>>>>>>> fcfa2bf9
<|MERGE_RESOLUTION|>--- conflicted
+++ resolved
@@ -26,36 +26,20 @@
         time series.
     joint_graph - A data structure used in rendering that defines the connected joint
         graph.
-<<<<<<< HEAD
-=======
-    N - The number of joints read in from the file.  In the example given in the description,
-        there are N=4 joints (head, neck, leftShoulder, rightShoulder)
->>>>>>> fcfa2bf9
     joint_names - A list of the names, in the example these are 
         [head, neck, leftShoulder, rightShoulder]
 
     """
-<<<<<<< HEAD
     time_df, joint_names_time = load_time_series(time_series_file)
     joint_graph, joint_names_graph = load_joint_graph(joint_graph_file)
 
     if len(joint_names_time) != len(joint_names_graph):
-=======
-    time_df, N_time, joint_names_time = load_time_series(time_series_file)
-    joint_graph, N_graph, joint_names_graph = load_joint_graph(joint_graph_file)
-
-    if N_time != N_graph:
->>>>>>> fcfa2bf9
         raise Exception("ERROR: motionrender: load_time_data: mismatching time series and joint graph data, number of joints are mismatched")
 
     if joint_names_time != joint_names_graph:
         raise Exception("ERROR: motionrender: load_time_data: mismatching time series and joint graph data, names specified for joints do not match")
 
-<<<<<<< HEAD
-    return time_df, joint_graph, joint_names_time
-=======
-    return time_df, joint_graph, N_time, joint_names_time
->>>>>>> fcfa2bf9
+   return time_df, joint_graph, joint_names_time
 
 
 def load_time_series(time_series_file):
@@ -81,22 +65,13 @@
     -------
     time_df - For the moment we use pandas and return a pandas data frame of the loaded
         time series.
-<<<<<<< HEAD
-=======
-    N - The number of joints read in from the file.  In the example given in the description,
-        there are N=4 joints (head, neck, leftShoulder, rightShoulder)
->>>>>>> fcfa2bf9
     joint_names - A list of the names, in the example these are 
         [head, neck, leftShoulder, rightShoulder]
     """
     # do initial load of the data
     time_df = pd.read_csv(time_series_file)
-<<<<<<< HEAD
     time_df.columns = time_df.columns.str.strip()
     
-=======
-
->>>>>>> fcfa2bf9
     # determine N the number of joints and check that data has expected format
     N_3d = len(time_df.columns) - 1
     if N_3d % 3 != 0:
@@ -118,11 +93,7 @@
         # append joint name to end of list
         joint_names.append(joint_x)
     
-<<<<<<< HEAD
     return time_df, joint_names
-=======
-    return time_df, N, joint_names
->>>>>>> fcfa2bf9
 
 
 def load_joint_graph(joint_graph_file):
@@ -146,10 +117,6 @@
     -------
     joint_graph - A data structure used in rendering that defines the connected joint
         graph.
-<<<<<<< HEAD
-=======
-    N - The number of joints N defined in the joint graph
->>>>>>> fcfa2bf9
     joint_names - The list of joint names in the graph
     """
     joint_dict = {}
@@ -187,8 +154,4 @@
         # insert the edge into the joint graph structure
         joint_graph.append( (joint1_id, joint2_id) )
 
-<<<<<<< HEAD
-    return joint_graph, joint_names
-=======
-    return joint_graph, N, joint_names
->>>>>>> fcfa2bf9
+    return joint_graph, joint_names